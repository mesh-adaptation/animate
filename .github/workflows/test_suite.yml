name: 'Run Animate Test Suite'

on:
  # Run test suite whenever main is updated
  push:
    branches:
      - main
    paths:
      - '**.py'
      - '**.cxx'
      - '.github/workflows/test_suite.yml'

  # Run test suite whenever commits are pushed to an open PR
  pull_request:
    paths:
      - '**.py'
      - '**.cxx'
      - '.github/workflows/test_suite.yml'

  # Run test suite every Sunday at 1AM
  schedule:
    - cron: '0 1 * * 0'

jobs:
  test_suite:
<<<<<<< HEAD
    uses: mesh-adaptation/mesh-adaptation-docs/.github/workflows/reusable_test_suite.yml@simplify_test
=======
    uses: mesh-adaptation/docs/.github/workflows/reusable_test_suite.yml@main
>>>>>>> e50a7d05
    with:
      test-command: |
        export ANIMATE_CHECKPOINT_DIR=$(pwd)/.checkpoints<|MERGE_RESOLUTION|>--- conflicted
+++ resolved
@@ -23,11 +23,7 @@
 
 jobs:
   test_suite:
-<<<<<<< HEAD
-    uses: mesh-adaptation/mesh-adaptation-docs/.github/workflows/reusable_test_suite.yml@simplify_test
-=======
-    uses: mesh-adaptation/docs/.github/workflows/reusable_test_suite.yml@main
->>>>>>> e50a7d05
+    uses: mesh-adaptation/docs/.github/workflows/reusable_test_suite.yml@simplify_test
     with:
       test-command: |
         export ANIMATE_CHECKPOINT_DIR=$(pwd)/.checkpoints