--- conflicted
+++ resolved
@@ -15,63 +15,6 @@
 
 jobs:
   test_suite:
-<<<<<<< HEAD
-    name: 'Test suite'
-    runs-on: ubuntu-latest
-    container:
-      image: ghcr.io/mesh-adaptation/firedrake-parmmg:latest
-      options: --user root
-    steps:
-      - name: 'Check out the repo'
-        id: checkout
-        uses: actions/checkout@v4
-
-      - name: 'Determine files differing from target branch'
-        id: changed-files
-        if: ${{ github.event_name != 'push' && github.ref != 'refs/heads/main' }}
-        uses: tj-actions/changed-files@v44
-        with:
-          files: |
-            .github/workflows/test_suite.yml
-            **/*.py
-            **/*.cxx
-
-      - name: 'Cleanup'
-        if: ${{ always() }}
-        run: |
-          cd ..
-          rm -rf build
-
-      - name: 'Setup Python'
-        if: ${{ (github.event_name == 'push' && github.ref == 'refs/heads/main') || (steps.changed-files.outcome == 'success' && steps.changed-files.outputs.any_changed == 'true') || github.event_name == 'schedule' }}
-        uses: actions/setup-python@v2
-        with:
-          python-version: 3.8
-
-      - name: 'Install Animate'
-        if: ${{ (github.event_name == 'push' && github.ref == 'refs/heads/main') || (steps.changed-files.outcome == 'success' && steps.changed-files.outputs.any_changed == 'true') || github.event_name == 'schedule' }}
-        run: |
-          . /home/firedrake/firedrake/bin/activate
-          python -m pip uninstall -y goalie
-          python -m pip install -e .
-
-      - name: 'Lint'
-        if: ${{ (github.event_name == 'push' && github.ref == 'refs/heads/main') || (steps.changed-files.outcome == 'success' && steps.changed-files.outputs.any_changed == 'true') || github.event_name == 'schedule' }}
-        run: |
-          . /home/firedrake/firedrake/bin/activate
-          make lint
-
-      - name: 'Test Animate'
-        if: ${{ (github.event_name == 'push' && github.ref == 'refs/heads/main') || (steps.changed-files.outcome == 'success' && steps.changed-files.outputs.any_changed == 'true') || github.event_name == 'schedule' }}
-        run: |
-          . /home/firedrake/firedrake/bin/activate
-          export GITHUB_ACTIONS_TEST_RUN=1
-          python $(which firedrake-clean)
-          export ANIMATE_CHECKPOINT_DIR=$(pwd)/.checkpoints
-          python -m coverage erase
-          python -m coverage run --source=animate -m pytest -v --durations=20 test
-          python -m coverage report
-=======
     uses: mesh-adaptation/mesh-adaptation-docs/.github/workflows/reusable_test_suite.yml@main
     with:
       install-command: 'python -m pip uninstall -y animate && python -m pip install -e .'
@@ -84,5 +27,4 @@
         python -m coverage report
       changed-files-patterns: |
         **/*.py
-        **/*.cxx
->>>>>>> 61737385
+        **/*.cxx