<<<<<<< HEAD
from test_setup import *
from firedrake import COMM_WORLD
from petsc4py import PETSc
import pytest
import numpy as np
=======
>>>>>>> d7da6b45
import os

import numpy as np
import pytest
from petsc4py import PETSc
from test_setup import *


def load_mesh(fname):
    """
    Load a mesh in gmsh format.

    :param fname: file name, without the .msh extension
    """
    venv = os.environ.get("VIRTUAL_ENV")
    mesh_dir = os.path.join(venv, "src", "firedrake", "tests", "meshes")
    return Mesh(os.path.join(mesh_dir, fname + ".msh"))


def try_adapt(mesh, metric, **kwargs):
    """
    Attempt to invoke PETSc's mesh adaptation functionality
    and xfail if it is not installed.

    :param mesh: the current mesh
    :param metric: the :class:`RiemannianMetric` instance
    :return: the adapted mesh w.r.t. the metric
    """
    try:
        return adapt(mesh, metric, **kwargs)
    except PETSc.Error as exc:
        if exc.ierr == 63:
            pytest.xfail("No mesh adaptation tools are installed")
        else:
            raise Exception(f"PETSc error code {exc.ierr}")


@pytest.fixture(params=[2, 3])
def dim(request):
    return request.param


@pytest.fixture(params=[True, False])
def serialise(request):
    return request.param


def test_no_adapt(dim, **kwargs):
    """
    Test that we can turn off mesh adaptation operations.
    """
    mesh = uniform_mesh(dim)
    dofs = mesh.coordinates.vector().gather().shape
    mp = {
        "dm_plex_metric": {
            "no_insert": None,
            "no_move": None,
            "no_swap": None,
            "no_surf": None,
        }
    }
    metric = uniform_metric(mesh, metric_parameters=mp)
    newmesh = try_adapt(mesh, metric, **kwargs)
    assert newmesh.coordinates.vector().gather().shape == dofs


@pytest.mark.parallel(nprocs=2)
def test_no_adapt_2d_parallel():
    """
    Test that we can turn off mesh adaptation operations in 2D.
    """
    assert COMM_WORLD.size == 2
    test_no_adapt(2, serialise=True)


@pytest.mark.parallel(nprocs=2)
def test_no_adapt_3d_parallel(serialise):
    """
    Test that we can turn off mesh adaptation operations in 3D.
    """
    assert COMM_WORLD.size == 2
    test_no_adapt(3, serialise=serialise)


@pytest.mark.parametrize(
    "meshname",
    [
        "annulus",
        "cell-sets",
        "square_with_embedded_line",
    ],
)
def test_preserve_cell_tags_2d(meshname):
    """
    Test that cell tags are preserved
    after mesh adaptation.
    """
    mesh = load_mesh(meshname)
    metric = uniform_metric(mesh)
    newmesh = try_adapt(mesh, metric)

    tags = set(mesh.topology_dm.getLabelIdIS("Cell Sets").indices)
    newtags = set(newmesh.topology_dm.getLabelIdIS("Cell Sets").indices)
    assert tags == newtags, "Cell tags do not match"

    one = Constant(1.0)
    for tag in tags:
        bnd = assemble(one * dx(tag, domain=mesh))
        newbnd = assemble(one * dx(tag, domain=newmesh))
        assert np.isclose(bnd, newbnd), f"Area of region {tag} not preserved"


@pytest.mark.parametrize(
    "meshname",
    [
        "annulus",
        "circle_in_square",
    ],
)
def test_preserve_facet_tags_2d(meshname):
    """
    Test that facet tags are preserved
    after mesh adaptation.
    """
    mesh = load_mesh(meshname)
    metric = uniform_metric(mesh)
    newmesh = try_adapt(mesh, metric)

    newmesh.init()
    tags = set(mesh.exterior_facets.unique_markers)
    newtags = set(newmesh.exterior_facets.unique_markers)
    assert tags == newtags, "Facet tags do not match"

    one = Constant(1.0)
    for tag in tags:
        bnd = assemble(one * ds(tag, domain=mesh))
        newbnd = assemble(one * ds(tag, domain=newmesh))
        assert np.isclose(bnd, newbnd), f"Length of arc {tag} not preserved"


def test_adapt_3d(**kwargs):
    """
    Test that we can successfully invoke
    Mmg3d and that it changes the DoF count.
    """
    mesh = uniform_mesh(3)
    dofs = mesh.coordinates.vector().gather().shape
    mp = {
        "dm_plex_metric": {
            "target_complexity": 100.0,
            "p": 1.0,
        }
    }
    metric = uniform_metric(mesh, metric_parameters=mp)
    newmesh = try_adapt(mesh, metric, **kwargs)
    assert newmesh.coordinates.vector().gather().shape != dofs


@pytest.mark.parallel(nprocs=2)
def test_adapt_parallel_2d_np2(serialise):
    """
    Test that we can successfully invoke Mmg for a 2D run with 2 MPI processes and that
    it changes the DoF count.
    """
    assert COMM_WORLD.size == 2
    test_adapt_3d(serialise=True)


@pytest.mark.parallel(nprocs=2)
def test_adapt_parallel_3d_np2(serialise):
    """
    Test that we can successfully invoke [Par]Mmg for a 3D run with 2 MPI processes and
    that it changes the DoF count.
    """
    assert COMM_WORLD.size == 2
    test_adapt_3d(serialise=serialise)


@pytest.mark.parallel(nprocs=3)
def test_adapt_parallel_3d_np3(serialise):
    """
    Test that we can successfully invoke [Par]Mmg for a 3D run with 3 MPI processes and
    that it changes the DoF count.
    """
    assert COMM_WORLD.size == 3
    test_adapt_3d(serialise=serialise)


def test_enforce_spd_h_min(dim):
    """
    Tests that the :meth:`enforce_spd` method applies minimum magnitudes as expected.
    """
    mesh = uniform_mesh(dim)
    h = 0.1
    metric = uniform_metric(mesh, a=1 / h**2)
    newmesh = try_adapt(mesh, metric)
    num_vertices = newmesh.coordinates.vector().gather().shape[0]
    metric.set_parameters({"dm_plex_metric_h_min": 0.2})  # h_min > h => h := h_min
    metric.enforce_spd(restrict_sizes=True)
    newmesh = try_adapt(mesh, metric)
    assert newmesh.coordinates.vector().gather().shape[0] < num_vertices


def test_enforce_spd_h_max(dim):
    """
    Tests that the :meth:`enforce_spd` method applies maximum magnitudes as expected.
    """
    mesh = uniform_mesh(dim)
    h = 0.1
    metric = uniform_metric(mesh, a=1 / h**2)
    newmesh = try_adapt(mesh, metric)
    num_vertices = newmesh.coordinates.vector().gather().shape[0]
    metric.set_parameters({"dm_plex_metric_h_max": 0.05})  # h_max < h => h := h_max
    metric.enforce_spd(restrict_sizes=True)
    newmesh = try_adapt(mesh, metric)
    assert newmesh.coordinates.vector().gather().shape[0] > num_vertices


if __name__ == "__main__":
    test_no_adapt_2d_parallel()<|MERGE_RESOLUTION|>--- conflicted
+++ resolved
@@ -1,15 +1,8 @@
-<<<<<<< HEAD
-from test_setup import *
-from firedrake import COMM_WORLD
-from petsc4py import PETSc
-import pytest
-import numpy as np
-=======
->>>>>>> d7da6b45
 import os
 
 import numpy as np
 import pytest
+from firedrake import COMM_WORLD
 from petsc4py import PETSc
 from test_setup import *
 
