--- conflicted
+++ resolved
@@ -1,27 +1,19 @@
 import abc
-<<<<<<< HEAD
-from firedrake.cython.dmcommon import to_petsc_local_numbering
+import os
+import time
+
 import firedrake.checkpointing as fchk
-=======
-
->>>>>>> d7da6b45
 import firedrake.functionspace as ffs
 import firedrake.mesh as fmesh
 import firedrake.utils as futils
+from firedrake import COMM_SELF, COMM_WORLD
 from firedrake.cython.dmcommon import to_petsc_local_numbering
 from firedrake.petsc import PETSc
 from firedrake.projection import Projector
-<<<<<<< HEAD
-import firedrake.utils as futils
-from firedrake import COMM_SELF, COMM_WORLD
+
 from .checkpointing import load_checkpoint, save_checkpoint
-=======
-
->>>>>>> d7da6b45
 from .metric import RiemannianMetric
 from .utility import get_checkpoint_dir
-import os
-import time
 
 __all__ = ["MetricBasedAdaptor", "adapt"]
 
